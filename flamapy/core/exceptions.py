--- conflicted
+++ resolved
@@ -1,29 +1,4 @@
 class FlamaException(Exception):
-<<<<<<< HEAD
-    pass
-
-
-class PluginNotFound(FlamaException):
-    pass
-
-
-class OperationNotFound(FlamaException):
-    pass
-
-
-class TransformationNotFound(FlamaException):
-    pass
-
-
-class ElementNotFound(FlamaException):
-    pass
-
-
-class DuplicatedFeature(FlamaException):
-    pass
-
-
-=======
     pass
 
 class ParsingException(Exception):
@@ -49,6 +24,5 @@
     pass
 
 
->>>>>>> 7f1be9e5
 class ConfigurationNotFound(FlamaException):
     pass