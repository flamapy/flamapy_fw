from .abstract_operation import Operation
from .average_branching_factor import \
    AverageBranchingFactor  # pylint: disable=cyclic-import
from .commonality import Commonality  # pylint: disable=cyclic-import
from .core_features import CoreFeatures  # pylint: disable=cyclic-import
from .count_leafs import CountLeafs  # pylint: disable=cyclic-import
from .dead_features import DeadFeatures  # pylint: disable=cyclic-import
from .error_detection import ErrorDetection  # pylint: disable=cyclic-import
from .error_diagnosis import ErrorDiagnosis  # pylint: disable=cyclic-import
from .false_optional_features import \
    FalseOptionalFeatures  # pylint: disable=cyclic-import
from .filter import Filter  # pylint: disable=cyclic-import
from .configurations import Configurations  # pylint: disable=cyclic-import
from .configurations_number import ConfigurationsNumber  # pylint: disable=cyclic-import
from .estimated_configurations_number import EstimatedConfigurationsNumber  # pylint: disable=cyclic-import
from .satisfiable import Satisfiable  # pylint: disable=cyclic-import
from .satisfiable_configuration import \
    SatisfiableConfiguration  # pylint: disable=cyclic-import
from .variability import Variability  # pylint: disable=cyclic-import
from .sampling import Sampling  # pylint: disable=cyclic-import
from .atomic_sets import AtomicSets  # pylint: disable=cyclic-import
from .metrics_operation import Metrics  # pylint: disable=cyclic-import

__all__ = ["Commonality", "DeadFeatures", "CoreFeatures", "FalseOptionalFeatures", 
           "ErrorDetection", "ErrorDiagnosis", "Operation", "Variability", "CountLeafs", 
           "AverageBranchingFactor", "Filter", "Sampling", 
<<<<<<< HEAD
           "EstimatedConfigurationsNumber", "AtomicSets", 'Metrics', 
           "Satisfiable", "SatisfiableConfiguration", "Configurations", "ConfigurationsNumber"]
=======
           "EstimatedProductsNumber", "AtomicSets", 'Metrics', 
           "Satisfiable", "SatistiableConfiguration", "Configurations", "ConfigurationsNumber"]
>>>>>>> 44655301
<|MERGE_RESOLUTION|>--- conflicted
+++ resolved
@@ -24,10 +24,5 @@
 __all__ = ["Commonality", "DeadFeatures", "CoreFeatures", "FalseOptionalFeatures", 
            "ErrorDetection", "ErrorDiagnosis", "Operation", "Variability", "CountLeafs", 
            "AverageBranchingFactor", "Filter", "Sampling", 
-<<<<<<< HEAD
            "EstimatedConfigurationsNumber", "AtomicSets", 'Metrics', 
-           "Satisfiable", "SatisfiableConfiguration", "Configurations", "ConfigurationsNumber"]
-=======
-           "EstimatedProductsNumber", "AtomicSets", 'Metrics', 
-           "Satisfiable", "SatistiableConfiguration", "Configurations", "ConfigurationsNumber"]
->>>>>>> 44655301
+           "Satisfiable", "SatisfiableConfiguration", "Configurations", "ConfigurationsNumber"]