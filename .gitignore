env
htmlcov
famapy/metamodels

*.pyc
__pycache__
.coverage
tags
<<<<<<< HEAD

.vscode
=======
venv
.idea
.DS_Store
*.egg-info*
.vscode*
>>>>>>> b41d4e73
<|MERGE_RESOLUTION|>--- conflicted
+++ resolved
@@ -6,13 +6,9 @@
 __pycache__
 .coverage
 tags
-<<<<<<< HEAD
 
-.vscode
-=======
 venv
 .idea
 .DS_Store
 *.egg-info*
-.vscode*
->>>>>>> b41d4e73
+.vscode*